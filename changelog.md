--- conflicted
+++ resolved
@@ -1,13 +1,11 @@
-<<<<<<< HEAD
+# x.x.x
+
+-   **[BREAKING]** MobX-state-tree now requires at least TypeScript 3.0 when using MST with typescript. The type system has been revamped (once more), and should now be even more accurate.
+
 # 3.2.0
-
--   **[BREAKING]** MobX-state-tree now requires at least TypeScript 3.0 when using MST with typescript. The type system has been revamped (once more), and should now be even more accurate.
-=======
-# x.x.x
 
 -   Made the internal CreationType/SnapshotType/Type official via the new [`SnapshotIn`, `SnapshotOut`, `Instance` and `SnapshotOrInstance<typeof X>`](README.md#typeScript-and-mst)
 -   A new [`cast` method](README.md#snapshots-can-be-used-to-write-values) that makes automatic casts from instances/input snapshots for assignments
->>>>>>> 673dbe39
 
 # 3.1.1
 
