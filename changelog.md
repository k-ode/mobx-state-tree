--- conflicted
+++ resolved
@@ -1,12 +1,10 @@
-<<<<<<< HEAD
 # x.x.x
 
 -   Further improvements for Typescript support for enumeration by [@xaviergonz](https://github.com/xaviergonz)
-=======
+
 # 3.2.3
 
 -   Fixed incorrect typing generation for mst-middlewares [#979](https://github.com/mobxjs/mobx-state-tree/issues/979)
->>>>>>> da1f6192
 
 # 3.2.2
 
