import {observable, ObservableMap, IMapChange, IMapWillChange, action} from "mobx"
<<<<<<< HEAD
import {Node, maybeNode, valueToSnapshot} from "../core/node"
import {IModelFactory, createFactory} from "../core/factories"
import {identity, fail, isPlainObject, invariant, isPrimitive} from "../utils"
=======
import {Node, maybeNode, valueToSnapshot, hasNode} from "../core/node"
import {IModelFactory, createFactory, createFactoryConstructor} from "../core/factories"
import {identity, fail, isPlainObject, invariant} from "../utils"
>>>>>>> d20187cc
import {escapeJsonPath, IJsonPatch} from "../core/json-patch"

interface IMapFactoryConfig {
    subType: IModelFactory<any, any>
    isMapFactory: true
}

export class MapNode extends Node {
    state: ObservableMap<any>

    getChildNodes(): [string, Node][] {
        const res: [string, Node][] = []
        this.state.forEach((value, key) => {
            maybeNode(value, node => { res.push([key, node])})
        })
        return res
    }

    getChildNode(key): Node {
        return maybeNode(this.state.get(key), identity, () => fail(`No node at index '${key}' in '${this.path}'`))
    }

    willChange(change: IMapWillChange<any>): Object | null {
        switch (change.type) {
            case "update":
                {
                    const {newValue} = change
                    const oldValue = change.object.get(change.name)
                    if (newValue === oldValue)
                        return null
                    maybeNode(oldValue, adm => adm.setParent(null))
                    change.newValue = this.prepareChild("" + change.name, newValue)
                }
                break
            case "add":
                {
                    const {newValue} = change
                    change.newValue = this.prepareChild("" + change.name, newValue)
                }
                break
            case "delete":
                {
                    const oldValue = change.object.get(change.name)
                    maybeNode(oldValue, adm => adm.setParent(null))
                }
                break
        }
        return change
    }

    serialize(): Object {
        const res = {}
        this.state.forEach((value, key) => {
            res[key] = valueToSnapshot(value)
        })
        return res
    }

    didChange(change: IMapChange<any>): void {
        switch (change.type) {
            case "update":
            case "add":
                return void this.emitPatch({
                    op: change.type === "add" ? "add" : "replace",
                    path: "/" + escapeJsonPath(change.name),
                    value: valueToSnapshot(change.newValue)
                }, this)
            case "delete":
                return void this.emitPatch({
                    op: "remove",
                    path: "/" + escapeJsonPath(change.name)
                }, this)
        }
    }

    applyPatchLocally(subpath: string, patch: IJsonPatch): void {
        switch (patch.op) {
            case "add":
            case "replace":
                this.state.set(subpath, patch.value)
                break
            case "remove":
                this.state.delete(subpath)
                break
        }
    }

    @action applySnapshot(snapshot): void {
<<<<<<< HEAD
        invariant(isPlainObject(snapshot), "Expected plain object")
        // Try to update snapshot smartly, by reusing instances under the same key as much as possible
        const currentKeys: { [key: string]: boolean } = {}
        this.state.keys().forEach(key => { currentKeys[key] = false })
        Object.keys(snapshot).forEach(key => {
            // if snapshot[key] is non-primitive, and this.get(key) has a Node, update it, instead of replace
            if (key in currentKeys && !isPrimitive(snapshot[key])) {
                currentKeys[key] = true
                maybeNode(
                    this.state.get(key),
                    node => {
                        // update existing instance
                        node.applySnapshot(snapshot[key])
                    },
                    () => {
                        this.state.set(key, snapshot[key])
                    }
                )
            } else {
                this.state.set(key, snapshot[key])
            }
        })
        Object.keys(currentKeys).forEach(key => {
            if (currentKeys[key] === false)
                this.state.delete(key)
        })
=======
        invariant(this.factory.is(snapshot) && !hasNode(snapshot), 'Snapshot ' + JSON.stringify(snapshot) + ' is not assignable to ' + this.factory.factoryName)
        this.state.replace(snapshot)
>>>>>>> d20187cc
    }

    getChildFactory(): IModelFactory<any, any> {
        return (this.factory.config as IMapFactoryConfig).subType
    }
}

export function createMapFactory<S, T>(subtype: IModelFactory<S, T>): IModelFactory<{[key: string]: S}, ObservableMap<T>> {
    let factory = createFactory(
        "map-factory",
        "map",
        snapshot => (isPlainObject(snapshot) && Object.keys(snapshot).every(key => subtype.is(snapshot[key]))),
        snapshot => factory,
        createFactoryConstructor(
            "map-factory",
            MapNode,
            {
                subType: subtype,
                isMapFactory: true
            } as IMapFactoryConfig,
            () => observable.shallowMap()
        )
    ) as any
    return factory
}

export function isMapFactory(factory): boolean {
    return factory && factory.config && factory.config.isMapFactory === true
}<|MERGE_RESOLUTION|>--- conflicted
+++ resolved
@@ -1,13 +1,7 @@
 import {observable, ObservableMap, IMapChange, IMapWillChange, action} from "mobx"
-<<<<<<< HEAD
-import {Node, maybeNode, valueToSnapshot} from "../core/node"
-import {IModelFactory, createFactory} from "../core/factories"
-import {identity, fail, isPlainObject, invariant, isPrimitive} from "../utils"
-=======
 import {Node, maybeNode, valueToSnapshot, hasNode} from "../core/node"
 import {IModelFactory, createFactory, createFactoryConstructor} from "../core/factories"
-import {identity, fail, isPlainObject, invariant} from "../utils"
->>>>>>> d20187cc
+import {identity, fail, isPlainObject, invariant, isPrimitive} from "../utils"
 import {escapeJsonPath, IJsonPatch} from "../core/json-patch"
 
 interface IMapFactoryConfig {
@@ -96,8 +90,7 @@
     }
 
     @action applySnapshot(snapshot): void {
-<<<<<<< HEAD
-        invariant(isPlainObject(snapshot), "Expected plain object")
+        invariant(this.factory.is(snapshot) && !hasNode(snapshot), 'Snapshot ' + JSON.stringify(snapshot) + ' is not assignable to ' + this.factory.factoryName)
         // Try to update snapshot smartly, by reusing instances under the same key as much as possible
         const currentKeys: { [key: string]: boolean } = {}
         this.state.keys().forEach(key => { currentKeys[key] = false })
@@ -123,10 +116,6 @@
             if (currentKeys[key] === false)
                 this.state.delete(key)
         })
-=======
-        invariant(this.factory.is(snapshot) && !hasNode(snapshot), 'Snapshot ' + JSON.stringify(snapshot) + ' is not assignable to ' + this.factory.factoryName)
-        this.state.replace(snapshot)
->>>>>>> d20187cc
     }
 
     getChildFactory(): IModelFactory<any, any> {
