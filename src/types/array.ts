import {observable, IObservableArray, IArrayWillChange, IArrayWillSplice, IArrayChange, IArraySplice, action, intercept, observe} from "mobx"
import {Node, maybeNode, valueToSnapshot, getNode} from "../core/node"
import {IJsonPatch} from "../core/json-patch"
import {IFactory, isFactory} from "../core/factories"
import {identity, nothing} from "../utils"
import {ComplexType} from "../core/types"

export class ArrayType extends ComplexType {
    isArrayFactory = true
    subType: IFactory<any, any> // TODO: type

    constructor(name: any, subType: IFactory<any, any>) {
        super(name)
        this.subType = subType
    }

    describe() {
        return this.subType.type.describe() + "[]"
    }

    createNewInstance() {
        return observable.shallowArray()
    }

<<<<<<< HEAD
    finalizeNewInstance(instance: IObservableArray<any>) {
        intercept(instance, this.willChange as any)
        observe(instance, this.didChange)
=======
    finalizeNewInstance(instance: any) {
>>>>>>> be42cdbe
    }

    getChildNodes(_: Node, target: any): [string, Node][] {
        const res: [string, Node][] = []
        target.forEach((value: any, index: any) => {
            maybeNode(value, node => { res.push(["" + index, node])})
        })
        return res
    }

    getChildNode(node: Node, target: any, key: any): Node | null {
        if (parseInt(key) < target.length)
            return maybeNode(target[key], identity, nothing)
        return null
    }

    willChange = (change: IArrayWillChange<any> | IArrayWillSplice<any>): Object | null => {
        // TODO: verify type
                // TODO check type
        // TODO: check if tree is editable
        const node = getNode(change.object)
        switch (change.type) {
            case "update":
                const {newValue} = change
                const oldValue = change.object[change.index]
                if (newValue === oldValue)
                    return null
                change.newValue = node.prepareChild("" + change.index, newValue)
                break
            case "splice":
                change.object.slice(change.index, change.removedCount).forEach(oldValue => {
                    maybeNode(oldValue, adm => adm.setParent(null))
                })
                change.added = change.added.map((newValue, pos) => {
                    return node.prepareChild("" + (change.index + pos), newValue)
                })
                break
        }
        return change
    }

    serialize(node: Node, target: any): any {
        return target.map(valueToSnapshot)
    }

    didChange(this: {}, change: IArrayChange<any> | IArraySplice<any>): void {
        const node = getNode(change.object)
        switch (change.type) {
            case "update":
                return void node.emitPatch({
                    op: "replace",
                    path: "/" + change.index,
                    value: valueToSnapshot(change.newValue)
                }, node)
            case "splice":
                for (let i = change.index + change.removedCount - 1; i >= change.index; i--)
                    node.emitPatch({
                        op: "remove",
                        path: "/" + i
                    }, node)
                for (let i = 0; i < change.addedCount; i++)
                    node.emitPatch({
                        op: "add",
                        path: "/" + (change.index + i),
                        value: valueToSnapshot(change.added[i])
                    }, node)
                return
        }
    }

    applyPatchLocally(node: Node, target: any, subpath: string, patch: IJsonPatch): void {
        const index = subpath === "-" ? target.length : parseInt(subpath)
        switch (patch.op) {
            case "replace":
                target[index] = patch.value
                break
            case "add":
                target.splice(index, 0, patch.value)
                break
            case "remove":
                target.splice(index, 1)
                break
        }
    }

    @action applySnapshot(node: Node, target: any, snapshot: any): void {
        // TODO: make a smart merge here, try to reuse instances..
        target.replace(snapshot)
    }

    getChildFactory(key: string): IFactory<any, any> {
        return this.subType
    }

    isValidSnapshot(snapshot: any) {
        return Array.isArray(snapshot) && snapshot.every(item => this.subType.is(item))
    }
}

export function createArrayFactory<S, T extends S>(subtype: IFactory<S, T>): IFactory<S[], IObservableArray<T>> {
    return new ArrayType(subtype.factoryName + "[]", subtype).factory
}

export function isArrayFactory(factory: any): boolean {
    return isFactory(factory) && (factory.type as any).isArrayFactory === true
}<|MERGE_RESOLUTION|>--- conflicted
+++ resolved
@@ -9,7 +9,7 @@
     isArrayFactory = true
     subType: IFactory<any, any> // TODO: type
 
-    constructor(name: any, subType: IFactory<any, any>) {
+    constructor(name: string, subType: IFactory<any, any>) {
         super(name)
         this.subType = subType
     }
@@ -22,26 +22,23 @@
         return observable.shallowArray()
     }
 
-<<<<<<< HEAD
     finalizeNewInstance(instance: IObservableArray<any>) {
         intercept(instance, this.willChange as any)
         observe(instance, this.didChange)
-=======
-    finalizeNewInstance(instance: any) {
->>>>>>> be42cdbe
     }
 
-    getChildNodes(_: Node, target: any): [string, Node][] {
+    getChildNodes(_: Node, target: IObservableArray<any>): [string, Node][] {
         const res: [string, Node][] = []
-        target.forEach((value: any, index: any) => {
+        target.forEach((value, index) => {
             maybeNode(value, node => { res.push(["" + index, node])})
         })
         return res
     }
 
-    getChildNode(node: Node, target: any, key: any): Node | null {
-        if (parseInt(key) < target.length)
-            return maybeNode(target[key], identity, nothing)
+    getChildNode(node: Node, target: IObservableArray<any>, key: string): Node | null {
+        const index = parseInt(key, 10)
+        if (index < target.length)
+            return maybeNode(target[index], identity, nothing)
         return null
     }
 
@@ -70,7 +67,7 @@
         return change
     }
 
-    serialize(node: Node, target: any): any {
+    serialize(node: Node, target: IObservableArray<any>): any {
         return target.map(valueToSnapshot)
     }
 
@@ -99,7 +96,7 @@
         }
     }
 
-    applyPatchLocally(node: Node, target: any, subpath: string, patch: IJsonPatch): void {
+    applyPatchLocally(node: Node, target: IObservableArray<any>, subpath: string, patch: IJsonPatch): void {
         const index = subpath === "-" ? target.length : parseInt(subpath)
         switch (patch.op) {
             case "replace":
@@ -114,7 +111,7 @@
         }
     }
 
-    @action applySnapshot(node: Node, target: any, snapshot: any): void {
+    @action applySnapshot(node: Node, target: IObservableArray<any>, snapshot: any): void {
         // TODO: make a smart merge here, try to reuse instances..
         target.replace(snapshot)
     }
