import {action} from "mobx"
import {Node, getNode, hasNode} from "./node"
import {IJsonPatch} from "../core/json-patch"
import {IFactory, IModel} from "./factories"

export interface IType {
    name: string
    is(thing: IModel | any): boolean
<<<<<<< HEAD
    create(snapshot): any
=======
    create(snapshot: any, environment?: any): any
>>>>>>> be42cdbe
    factory: IFactory<any, any> // TODO type
    describe(): string
}

export type ITypeChecker = (value: IModel | any) => boolean

export abstract class Type implements IType { // TODO: generic for config and state of target
    name: string
    factory: IFactory<any, any>

    constructor(name: string) {
        this.name = name
        this.factory = this.initializeFactory()
    }

<<<<<<< HEAD
    abstract create(snapshot): any
    abstract is(thing): boolean
=======
    abstract create(snapshot: any, environment?: any): any
    abstract is(thing: any): boolean
>>>>>>> be42cdbe
    abstract describe(): string

    protected initializeFactory() {
        const factory = action(
            this.name,
            this.create.bind(this)
        ) as IFactory<any, any>
        factory.type = this
        factory.isFactory = true
        factory.factoryName = this.name
        factory.is = (value) => this.is(value)
        return factory
    }
}

export abstract class ComplexType extends Type {
<<<<<<< HEAD
    create(snapshot) {
=======
    create(snapshot: any, environment?: any) {
>>>>>>> be42cdbe
        const instance = this.createNewInstance()
        const node = new Node(instance, this.factory)
        this.finalizeNewInstance(instance)
        if (arguments.length > 0)
            node.applySnapshot(snapshot)
        Object.seal(instance)
        return instance
    }

<<<<<<< HEAD
    abstract createNewInstance()
    abstract finalizeNewInstance(target: any)
    abstract applySnapshot(node: Node, target, snapshot)
    abstract getChildNodes(node: Node, target): [string, Node][]
    abstract getChildNode(node: Node, target, key): Node | null
    abstract serialize(node: Node, target): any
    abstract applyPatchLocally(node: Node, target, subpath: string, patch: IJsonPatch): void
=======
    abstract createNewInstance(): any
    abstract finalizeNewInstance(target: any): any
    abstract applySnapshot(node: Node, target: any, snapshot: any): any
    abstract getChildNodes(node: Node, target: any): [string, Node][]
    abstract getChildNode(node: Node, target: any, key: any): Node | null
    abstract willChange(node: Node, change: any): Object | null
    abstract didChange(node: Node, change: any): void
    abstract serialize(node: Node, target: any): any
    abstract applyPatchLocally(node: Node, target: any, subpath: string, patch: IJsonPatch): void
>>>>>>> be42cdbe
    abstract getChildFactory(key: string): IFactory<any, any>
    abstract isValidSnapshot(snapshot: any): boolean

    is(value: IModel | any): boolean {
        if (!value || typeof value !== "object")
            return false
        if (hasNode(value))
            return this.isValidSnapshot(getNode(value).snapshot) // could check factory, but that doesn't check structurally...
        return this.isValidSnapshot(value)
    }
}<|MERGE_RESOLUTION|>--- conflicted
+++ resolved
@@ -6,11 +6,7 @@
 export interface IType {
     name: string
     is(thing: IModel | any): boolean
-<<<<<<< HEAD
-    create(snapshot): any
-=======
-    create(snapshot: any, environment?: any): any
->>>>>>> be42cdbe
+    create(snapshot: any): any
     factory: IFactory<any, any> // TODO type
     describe(): string
 }
@@ -26,13 +22,8 @@
         this.factory = this.initializeFactory()
     }
 
-<<<<<<< HEAD
-    abstract create(snapshot): any
-    abstract is(thing): boolean
-=======
-    abstract create(snapshot: any, environment?: any): any
+    abstract create(snapshot: any): any
     abstract is(thing: any): boolean
->>>>>>> be42cdbe
     abstract describe(): string
 
     protected initializeFactory() {
@@ -49,11 +40,7 @@
 }
 
 export abstract class ComplexType extends Type {
-<<<<<<< HEAD
-    create(snapshot) {
-=======
-    create(snapshot: any, environment?: any) {
->>>>>>> be42cdbe
+    create(snapshot: any) {
         const instance = this.createNewInstance()
         const node = new Node(instance, this.factory)
         this.finalizeNewInstance(instance)
@@ -63,29 +50,17 @@
         return instance
     }
 
-<<<<<<< HEAD
-    abstract createNewInstance()
-    abstract finalizeNewInstance(target: any)
-    abstract applySnapshot(node: Node, target, snapshot)
-    abstract getChildNodes(node: Node, target): [string, Node][]
-    abstract getChildNode(node: Node, target, key): Node | null
-    abstract serialize(node: Node, target): any
-    abstract applyPatchLocally(node: Node, target, subpath: string, patch: IJsonPatch): void
-=======
     abstract createNewInstance(): any
-    abstract finalizeNewInstance(target: any): any
-    abstract applySnapshot(node: Node, target: any, snapshot: any): any
+    abstract finalizeNewInstance(target: any): void
+    abstract applySnapshot(node: Node, target: any, snapshot: any): void
     abstract getChildNodes(node: Node, target: any): [string, Node][]
-    abstract getChildNode(node: Node, target: any, key: any): Node | null
-    abstract willChange(node: Node, change: any): Object | null
-    abstract didChange(node: Node, change: any): void
+    abstract getChildNode(node: Node, target: any, key: string): Node | null
     abstract serialize(node: Node, target: any): any
     abstract applyPatchLocally(node: Node, target: any, subpath: string, patch: IJsonPatch): void
->>>>>>> be42cdbe
     abstract getChildFactory(key: string): IFactory<any, any>
     abstract isValidSnapshot(snapshot: any): boolean
 
-    is(value: IModel | any): boolean {
+    is(value: any): boolean {
         if (!value || typeof value !== "object")
             return false
         if (hasNode(value))
