<<<<<<< HEAD
import { observable } from "mobx"

=======
import { computed, getAtom } from "mobx"
>>>>>>> 8cd17379
import {
    INode,
    escapeJsonPath,
    fail,
    freeze,
    IType,
    NodeLifeCycle,
    noop,
    ObjectNode
} from "../../internal"

export class ScalarNode implements INode {
    readonly type: IType<any, any>
    readonly storedValue: any
    subpath: string = ""

    private readonly _parent: ObjectNode | null

    readonly _environment: any = undefined
    private state = NodeLifeCycle.INITIALIZING

    constructor(
        type: IType<any, any>,
        parent: ObjectNode | null,
        subpath: string,
        environment: any,
        initialSnapshot: any,
        createNewInstance: (initialValue: any) => any,
        finalizeNewInstance: (node: INode, initialValue: any) => void = noop
    ) {
        this.type = type
        this.subpath = subpath
<<<<<<< HEAD
=======
        this.storedValue = storedValue
        this._environment = environment
>>>>>>> 8cd17379

        this._parent = parent
        this._environment = environment

        this.storedValue = createNewInstance(initialSnapshot)
        let sawException = true
        try {
            finalizeNewInstance(this, initialSnapshot)

            this.state = NodeLifeCycle.CREATED
            sawException = false
        } finally {
            if (sawException) {
                // short-cut to die the instance, to avoid the snapshot computed starting to throw...
                this.state = NodeLifeCycle.DEAD
            }
        }
    }

    /*
     * Returnes (escaped) path representation as string
     */
    @computed
    public get path(): string {
        if (!this.parent) return ""
        return this.parent.path + "/" + escapeJsonPath(this.subpath)
    }

    public get isRoot(): boolean {
        return this.parent === null
    }

    public get parent(): ObjectNode | null {
        return this._parent
    }

    public get root(): ObjectNode {
        // future optimization: store root ref in the node and maintain it
        if (!this._parent) return fail(`This scalar node is not part of a tree`)
        return this._parent.root
    }

    setParent(newParent: INode | null, subpath: string | null = null) {
        if (this.parent !== newParent) fail(`Cannot change parent of immutable node`)
        if (this.subpath === subpath) return
        this.subpath = subpath || ""
        this._invalidateComputed("path")
    }

    public get value(): any {
        return this.type.getValue(this)
    }

    public get snapshot() {
        const snapshot = this.type.getSnapshot(this)
        // avoid any external modification in dev mode
        return freeze(snapshot)
    }

    public get isAlive() {
        return this.state !== NodeLifeCycle.DEAD
    }

<<<<<<< HEAD
    unbox(childNode: INode): any {
        return childNode ? childNode.value : childNode
    }

=======
>>>>>>> 8cd17379
    toString(): string {
        return `${this.type.name}@${this.path || "<root>"}${this.isAlive ? "" : "[dead]"}`
    }

    die() {
        this.state = NodeLifeCycle.DEAD
    }

    private _invalidateComputed(prop: string) {
        const atom = getAtom(this, prop) as any
        atom.trackAndCompute()
    }
}<|MERGE_RESOLUTION|>--- conflicted
+++ resolved
@@ -1,9 +1,4 @@
-<<<<<<< HEAD
-import { observable } from "mobx"
-
-=======
 import { computed, getAtom } from "mobx"
->>>>>>> 8cd17379
 import {
     INode,
     escapeJsonPath,
@@ -36,11 +31,6 @@
     ) {
         this.type = type
         this.subpath = subpath
-<<<<<<< HEAD
-=======
-        this.storedValue = storedValue
-        this._environment = environment
->>>>>>> 8cd17379
 
         this._parent = parent
         this._environment = environment
@@ -104,13 +94,6 @@
         return this.state !== NodeLifeCycle.DEAD
     }
 
-<<<<<<< HEAD
-    unbox(childNode: INode): any {
-        return childNode ? childNode.value : childNode
-    }
-
-=======
->>>>>>> 8cd17379
     toString(): string {
         return `${this.type.name}@${this.path || "<root>"}${this.isAlive ? "" : "[dead]"}`
     }
