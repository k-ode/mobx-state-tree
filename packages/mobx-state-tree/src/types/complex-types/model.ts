import {
    action,
    IObjectWillChange,
    intercept,
    observe,
    getAtom,
    extendObservable,
    observable,
    _interceptReads,
    _getAdministration,
    isComputedProp
} from "mobx"
import {
    fail,
    isPlainObject,
    isPrimitive,
    EMPTY_ARRAY,
    EMPTY_OBJECT,
    addHiddenFinalProp,
    createNode,
    getStateTreeNode,
    IStateTreeNode,
    IJsonPatch,
    INode,
    createActionInvoker,
    escapeJsonPath,
    ComplexType,
    IComplexType,
    IType,
    TypeFlags,
    isType,
    flattenTypeErrors,
    IContext,
    IValidationResult,
    typecheck,
    typeCheckFailure,
    getContextForPath,
    getPrimitiveFactoryFromValue,
    optional,
    ObjectNode,
    freeze,
    addHiddenWritableProp,
    mobxShallow,
<<<<<<< HEAD
    isStateTreeNode,
    OptionalValue,
    Union,
    IdentifierType,
    IChildNodesMap
=======
    IAnyType
>>>>>>> 881e7d8e
} from "../../internal"

const PRE_PROCESS_SNAPSHOT = "preProcessSnapshot"
const POST_PROCESS_SNAPSHOT = "postProcessSnapshot"

export enum HookNames {
    afterCreate = "afterCreate",
    afterAttach = "afterAttach",
    beforeDetach = "beforeDetach",
    beforeDestroy = "beforeDestroy"
}

export type ModelProperties = {
    [key: string]: IAnyType
}

export type ModelPrimitive = string | number | boolean | Date

export type ModelPropertiesDeclaration = {
    [key: string]: ModelPrimitive | IAnyType
}

/**
 * Unmaps syntax property declarations to a map of { propName: IType }
 */
export type ModelPropertiesDeclarationToProperties<T extends ModelPropertiesDeclaration> = {
    [K in keyof T]: T[K] extends string
        ? IType<string | undefined, string, string> & { flags: TypeFlags.Optional }
        : T[K] extends number
            ? IType<number | undefined, number, number> & { flags: TypeFlags.Optional }
            : T[K] extends boolean
                ? IType<boolean | undefined, boolean, boolean> & { flags: TypeFlags.Optional }
                : T[K] extends Date
                    ? IType<number | undefined, number, Date> & { flags: TypeFlags.Optional }
                    : T[K] extends IType<infer C, infer S, infer T> & { flags: TypeFlags.Optional }
                        ? IType<C, S, T> & { flags: TypeFlags.Optional }
                        : T[K] extends IType<infer C, infer S, infer T> ? IType<C, S, T> : never
}

export type OptionalPropertyTypes = ModelPrimitive | { flags: TypeFlags.Optional }

export type RequiredPropNames<T> = {
    [K in keyof T]: T[K] extends OptionalPropertyTypes ? never : undefined extends T[K] ? never : K
}[keyof T]
export type RequiredProps<T> = Pick<T, RequiredPropNames<T>>
export type OptionalPropNames<T> = {
    [K in keyof T]: T[K] extends OptionalPropertyTypes ? K : never
}[keyof T]
export type OptionalProps<T> = Pick<T, OptionalPropNames<T>>

/**
 * Maps property types to the snapshot, including omitted optional attributes
 */
export type ModelCreationType<T extends ModelProperties> = {
    readonly [K in keyof RequiredProps<T>]: T[K] extends IType<infer X, any, infer Y>
        ? X | Y
        : never
} &
    {
        readonly [K in keyof OptionalProps<T>]?: T[K] extends IType<infer X, any, infer Y>
            ? X | Y
            : never
    }
export type ModelSnapshotType<T extends ModelProperties> = {
    readonly [K in keyof RequiredProps<T>]: T[K] extends IType<any, infer X, any> ? X : never
} &
    { readonly [K in keyof OptionalProps<T>]?: T[K] extends IType<any, infer X, any> ? X : never }
export type ModelInstanceType<T extends ModelProperties, O> = {
    [K in keyof T]: T[K] extends IType<any, any, infer X> ? X : never
} &
    O &
    IStateTreeNode

export type ModelActions = {
    [key: string]: Function
}

export interface IModelType<
    PROPS extends ModelProperties,
    OTHERS,
    C = ModelCreationType<PROPS>,
    S = ModelSnapshotType<PROPS>,
    T = ModelInstanceType<PROPS, OTHERS>
> extends IComplexType<C, S, T> {
    readonly properties: PROPS
    named(newName: string): this
    props<PROPS2 extends ModelPropertiesDeclaration>(
        props: PROPS2
    ): IModelType<PROPS & ModelPropertiesDeclarationToProperties<PROPS2>, OTHERS>
    views<V extends Object>(
        fn: (self: ModelInstanceType<PROPS, OTHERS>) => V
    ): IModelType<PROPS, OTHERS & V>
    actions<A extends ModelActions>(
        fn: (self: ModelInstanceType<PROPS, OTHERS>) => A
    ): IModelType<PROPS, OTHERS & A>
    volatile<TP extends object>(
        fn: (self: ModelInstanceType<PROPS, OTHERS>) => TP
    ): IModelType<PROPS, OTHERS & TP>
    extend<A extends ModelActions = {}, V extends Object = {}, VS extends Object = {}>(
        fn: (self: ModelInstanceType<PROPS, OTHERS>) => { actions?: A; views?: V; state?: VS }
    ): IModelType<PROPS, OTHERS & A & V & VS>
    preProcessSnapshot<S0 = ModelCreationType<PROPS>>(
        fn: (snapshot: S0) => ModelCreationType<PROPS>
    ): IModelType<PROPS, OTHERS, S0>
}

function objectTypeToString(this: any) {
    return getStateTreeNode(this).toString()
}

export type ModelTypeConfig = {
    name?: string
    properties?: ModelProperties
    initializers?: ReadonlyArray<((instance: any) => any)>
    preProcessor?: (snapshot: any) => any
    postProcessor?: (snapshot: any) => any
}

export type OptionalValuesMap = {
    [key: string]: OptionalValue<any, any>
}

const defaultObjectOptions = {
    name: "AnonymousModel",
    properties: {},
    initializers: EMPTY_ARRAY
}

function toPropertiesObject<T>(declaredProps: ModelPropertiesDeclaration): ModelProperties {
    // loop through properties and ensures that all items are types
<<<<<<< HEAD
    return Object.keys(properties).reduce(
        (props, key) => {
=======
    return Object.keys(declaredProps).reduce(
        (properties, key) => {
>>>>>>> 881e7d8e
            // warn if user intended a HOOK
            if (key in HookNames)
                return fail(
                    `Hook '${key}' was defined as property. Hooks should be defined as part of the actions`
                )

            // the user intended to use a view
            const descriptor = Object.getOwnPropertyDescriptor(props, key)!
            if ("get" in descriptor) {
                fail("Getters are not supported as properties. Please use views instead")
            }
            // undefined and null are not valid
            const value = descriptor.value
            if (value === null || value === undefined) {
                fail(
                    "The default value of an attribute cannot be null or undefined as the type cannot be inferred. Did you mean `types.maybe(someType)`?"
                )
                // its a primitive, convert to its type
            } else if (isPrimitive(value)) {
                return Object.assign({}, props, {
                    [key]: optional(getPrimitiveFactoryFromValue(value), value)
                })
                // its already a type
            } else if (isType(value)) {
                return props
                // its a function, maybe the user wanted a view?
            } else if (typeof value === "function") {
                fail("Functions are not supported as properties, use views instead")
                // no other complex values
            } else if (typeof value === "object") {
                fail(
                    `In property '${key}': base models should not contain complex values: '${value}'`
                )
                // WTF did you pass in mate?
            } else {
                fail(`Unexpected value for property '${key}'`)
            }
        },
        declaredProps as any
    )
}

export class ModelType<S extends ModelProperties, T> extends ComplexType<any, any, any>
    implements IModelType<S, T> {
    readonly flags = TypeFlags.Object
    shouldAttachNode = true

    /*
     * The original object definition
     */
    public identifierAttribute: string | undefined = undefined
    public readonly initializers: ((instance: any) => any)[]
<<<<<<< HEAD
    public readonly properties: { [K: string]: IType<any, any> }

=======
    public readonly properties: S = {} as S
>>>>>>> 881e7d8e
    private preProcessor: (snapshot: any) => any | undefined
    private postProcessor: (snapshot: any) => any | undefined
    private optionalChildren: OptionalValuesMap | null = null
    private readonly propertyNames: string[]

    constructor(opts: ModelTypeConfig) {
        super(opts.name || defaultObjectOptions.name)
        const name = opts.name || defaultObjectOptions.name
        // TODO: this test still needed?
        if (!/^\w[\w\d_]*$/.test(name)) fail(`Typename should be a valid identifier: ${name}`)
        Object.assign(this, defaultObjectOptions, opts)
        // ensures that any default value gets converted to its related type
        this.properties = toPropertiesObject(this.properties) as S
        freeze(this.properties) // make sure nobody messes with it
        this.propertyNames = Object.keys(this.properties)
        this._preBootModel()
    }

    private _preBootModel() {
        let optionalFound = false
        const optionalChildren = {} as OptionalValuesMap

        this.forAllProps((propName, propType) => {
            if (propType instanceof IdentifierType) {
                if (this.identifierAttribute)
                    fail(
                        `Cannot define property '${propName}' as object identifier, property '${this
                            .identifierAttribute}' is already defined as identifier property`
                    )
                this.identifierAttribute = propName
            } else if (propType instanceof OptionalValue) {
                optionalChildren[propName] = propType
                optionalFound = true
            } else if (propType instanceof Union) {
                const optional = propType.types.find(
                    t => t instanceof OptionalValue
                ) as OptionalValue<any, any>
                if (optional) {
                    optionalChildren[propName] = optional
                    optionalFound = true
                }
            }
        })

        if (optionalFound) {
            this.optionalChildren = optionalChildren
            freeze(this.optionalChildren)
        }
    }

    cloneAndEnhance(opts: ModelTypeConfig): ModelType<any, any> {
        return new ModelType({
            name: opts.name || this.name,
            properties: Object.assign({}, this.properties, opts.properties),
            initializers: this.initializers.concat((opts.initializers as any) || []),
            preProcessor: opts.preProcessor || this.preProcessor,
            postProcessor: opts.postProcessor || this.postProcessor
        })
    }

    actions(fn: (self: any) => any): any {
        const actionInitializer = (self: T) => {
            this.instantiateActions(self, fn(self))
            return self
        }
        return this.cloneAndEnhance({ initializers: [actionInitializer] })
    }

    instantiateActions(self: T, actions: any) {
        // check if return is correct
        if (!isPlainObject(actions))
            fail(`actions initializer should return a plain object containing actions`)
        // bind actions to the object created
        Object.keys(actions).forEach(name => {
            // warn if preprocessor was given
            if (name === PRE_PROCESS_SNAPSHOT)
                fail(
                    `Cannot define action '${PRE_PROCESS_SNAPSHOT}', it should be defined using 'type.preProcessSnapshot(fn)' instead`
                )
            // warn if postprocessor was given
            if (name === POST_PROCESS_SNAPSHOT)
                fail(
                    `Cannot define action '${POST_PROCESS_SNAPSHOT}', it should be defined using 'type.postProcessSnapshot(fn)' instead`
                )

            // apply hook composition
            let action = actions[name]
            let baseAction = (self as any)[name]
            if (name in HookNames && baseAction) {
                let specializedAction = action
                action = function() {
                    baseAction.apply(null, arguments)
                    specializedAction.apply(null, arguments)
                }
            }
            // See #646, allow models to be mocked
            ;(process.env.NODE_ENV === "production" ? addHiddenFinalProp : addHiddenWritableProp)(
                self,
                name,
                createActionInvoker(self, name, action)
            )
        })
    }

    named(name: string): this {
        return this.cloneAndEnhance({ name }) as this
    }

    props(properties: ModelPropertiesDeclaration): any {
        return this.cloneAndEnhance({ properties } as any)
    }

    volatile(fn: (self: any) => any): any {
        const stateInitializer = (self: T) => {
            this.instantiateVolatileState(self, fn(self))
            return self
        }
        return this.cloneAndEnhance({ initializers: [stateInitializer] })
    }

    instantiateVolatileState(self: T, state: Object) {
        // check views return
        if (!isPlainObject(state))
            fail(`volatile state initializer should return a plain object containing state`)
        // TODO: typecheck & namecheck members of state?
        extendObservable(self, state, EMPTY_OBJECT, mobxShallow)
    }

    extend(fn: (self: any) => any): any {
        const initializer = (self: T) => {
            const { actions, views, state, ...rest } = fn(self)
            for (let key in rest)
                fail(
                    `The \`extend\` function should return an object with a subset of the fields 'actions', 'views' and 'state'. Found invalid key '${key}'`
                )
            if (state) this.instantiateVolatileState(self, state)
            if (views) this.instantiateViews(self, views)
            if (actions) this.instantiateActions(self, actions)
            return self
        }
        return this.cloneAndEnhance({ initializers: [initializer] })
    }

    views(fn: (self: any) => any): any {
        const viewInitializer = (self: T) => {
            this.instantiateViews(self, fn(self))
            return self
        }
        return this.cloneAndEnhance({ initializers: [viewInitializer] })
    }

    instantiateViews(self: T, views: Object) {
        // check views return
        if (!isPlainObject(views))
            fail(`views initializer should return a plain object containing views`)
        Object.keys(views).forEach(key => {
            // is this a computed property?
            const descriptor = Object.getOwnPropertyDescriptor(views, key)!
            const { value } = descriptor
            if ("get" in descriptor) {
                if (isComputedProp(self, key)) {
                    const computedValue = _getAdministration(self, key)
                    // TODO: mobx currently does not allow redefining computes yet, pending #1121
                    // FIXME: this binds to the internals of mobx!
                    computedValue.derivation = descriptor.get
                    computedValue.scope = self
                    if (descriptor.set)
                        computedValue.setter = action(
                            computedValue.name + "-setter",
                            descriptor.set
                        )
                } else {
                    const tmp = {}
                    Object.defineProperty(tmp, key, {
                        get: descriptor.get,
                        set: descriptor.set,
                        enumerable: true
                    })
                    extendObservable(self, tmp, EMPTY_OBJECT, mobxShallow)
                }
            } else if (typeof value === "function") {
                // this is a view function, merge as is!
                // See #646, allow models to be mocked
                ;(process.env.NODE_ENV === "production"
                    ? addHiddenFinalProp
                    : addHiddenWritableProp)(self, key, value)
            } else {
                fail(`A view member should either be a function or getter based property`)
            }
        })
    }

    preProcessSnapshot(preProcessor: (snapshot: any) => any): this {
        const currentPreprocessor = this.preProcessor
        if (!currentPreprocessor) return this.cloneAndEnhance({ preProcessor }) as this
        else
            return this.cloneAndEnhance({
                preProcessor: snapshot => currentPreprocessor(preProcessor(snapshot))
            }) as this
    }

    postProcessSnapshot(postProcessor: (snapshot: any) => S): IModelType<S, T> {
        const currentPostprocessor = this.postProcessor
        if (!currentPostprocessor) return this.cloneAndEnhance({ postProcessor })
        else
            return this.cloneAndEnhance({
                postProcessor: snapshot => postProcessor(currentPostprocessor(snapshot))
            })
    }

    instantiate(
        parent: ObjectNode | null,
        subpath: string,
        environment: any,
        snapshot: any
    ): INode {
        const initialValue = isStateTreeNode(snapshot)
            ? snapshot
            : this.applySnapshotPreProcessor(snapshot)
        return createNode(
            this,
            parent,
            subpath,
            environment,
            initialValue,
            this.createNewInstance,
            this.finalizeNewInstance
        )
        // Optimization: record all prop- view- and action names after first construction, and generate an optimal base class
        // that pre-reserves all these fields for fast object-member lookups
    }
    initializeChildNodes(objNode: ObjectNode, initialSnapshot: any = {}): IChildNodesMap {
        const type = objNode.type as ModelType<any, any>
        const result = {} as IChildNodesMap
        type.forAllProps((name, childType) => {
            result[name] = childType.instantiate(
                objNode,
                name,
                objNode._environment,
                initialSnapshot[name]
            )
        })
        return result
    }
    createNewInstance() {
        const instance = observable.object(EMPTY_OBJECT, EMPTY_OBJECT, mobxShallow)
        addHiddenFinalProp(instance, "toString", objectTypeToString)
        return instance as Object
    }

    finalizeNewInstance(node: INode, childNodes: IChildNodesMap) {
        const objNode = node as ObjectNode
        const type = objNode.type as ModelType<any, any>
        const instance = objNode.storedValue as IStateTreeNode

        type.forAllProps(name => {
            extendObservable(
                instance,
                {
                    [name]: childNodes[name]
                },
                EMPTY_OBJECT,
                mobxShallow
            )
            _interceptReads(instance, name, objNode.unbox)
        })

        type.initializers.reduce((self, fn) => fn(self), instance)
        intercept(instance, type.willChange)
        observe(instance, type.didChange)
    }

    willChange(change: any): IObjectWillChange | null {
        const node = getStateTreeNode(change.object)
        node.assertWritable()
        const type = (node.type as ModelType<any, any>).properties[change.name]
        // only properties are typed, state are stored as-is references
        if (type) {
            typecheck(type, change.newValue)
            change.newValue = type.reconcile(node.getChildNode(change.name), change.newValue)
        }
        return change
    }

    didChange(change: any) {
        const node = getStateTreeNode(change.object)
        const type = (node.type as ModelType<any, any>).properties[change.name]
        if (!type) {
            // don't emit patches for volatile state
            return
        }
        const oldValue = change.oldValue ? change.oldValue.snapshot : undefined
        node.emitPatch(
            {
                op: "replace",
                path: escapeJsonPath(change.name),
                value: change.newValue.snapshot,
                oldValue
            },
            node
        )
    }

    getChildren(node: ObjectNode): INode[] {
        const res: INode[] = []
        this.forAllProps((name, type) => {
            res.push(this.getChildNode(node, name))
        })
        return res
    }

    getChildNode(node: ObjectNode, key: string): INode {
        if (!(key in this.properties)) return fail("Not a value property: " + key)
        const childNode = _getAdministration(node.storedValue, key).value // TODO: blegh!
        if (!childNode) return fail("Node not available for property " + key)
        return childNode
    }

    getValue(node: ObjectNode): any {
        return node.storedValue
    }

    getSnapshot(node: ObjectNode, applyPostProcess = true): any {
        const res = {} as any
        this.forAllProps((name, type) => {
            // TODO: FIXME, make sure the observable ref is used!
            ;(getAtom(node.storedValue, name) as any).reportObserved()
            res[name] = this.getChildNode(node, name).snapshot
        })
        if (applyPostProcess) {
            return this.applySnapshotPostProcessor(res)
        }
        return res
    }

    applyPatchLocally(node: ObjectNode, subpath: string, patch: IJsonPatch): void {
        if (!(patch.op === "replace" || patch.op === "add"))
            fail(`object does not support operation ${patch.op}`)
        node.storedValue[subpath] = patch.value
    }

    @action
    applySnapshot(node: ObjectNode, snapshot: any): void {
        const s = this.applySnapshotPreProcessor(snapshot)
        typecheck(this, s)
        this.forAllProps((name, type) => {
            node.storedValue[name] = s[name]
        })
    }

    applySnapshotPreProcessor(snapshot: any) {
        const processor = this.preProcessor
        const processed = processor ? processor.call(null, snapshot) : snapshot

        if (processed && this.optionalChildren) {
            const optionalChildren = this.optionalChildren
            Object.keys(optionalChildren).forEach(name => {
                if (typeof processed[name] === "undefined") {
                    processed[name] = optionalChildren[name].getDefaultValueSnapshot()
                }
            })
        }
        return processed
    }

    applySnapshotPostProcessor(snapshot: any) {
        const postProcessor = this.postProcessor
        if (postProcessor) return postProcessor.call(null, snapshot)
        return snapshot
    }

    getChildType(key: string): IAnyType {
        return this.properties[key]
    }

    isValidSnapshot(value: any, context: IContext): IValidationResult {
        let snapshot = this.applySnapshotPreProcessor(value)

        if (!isPlainObject(snapshot)) {
            return typeCheckFailure(context, snapshot, "Value is not a plain object")
        }

        return flattenTypeErrors(
            this.propertyNames.map(key =>
                this.properties[key].validate(
                    snapshot[key],
                    getContextForPath(context, key, this.properties[key])
                )
            )
        )
    }

    private forAllProps(fn: (name: string, type: IAnyType) => void) {
        this.propertyNames.forEach(key => fn(key, this.properties[key]))
    }

    describe() {
        // optimization: cache
        return (
            "{ " +
            this.propertyNames.map(key => key + ": " + this.properties[key].describe()).join("; ") +
            " }"
        )
    }

    getDefaultSnapshot(): any {
        return {}
    }

    removeChild(node: ObjectNode, subpath: string) {
        node.storedValue[subpath] = null
    }
}

<<<<<<< HEAD
export interface IModelType<S, T> extends IComplexType<S, T & IStateTreeNode> {
    readonly properties: { readonly [K: string]: IType<any, any> } // for reflection purposes
    named(newName: string): IModelType<S, T>
    props<SP, TP>(
        props: { [K in keyof TP]: IType<any, TP[K]> | TP[K] } &
            { [K in keyof SP]: IType<SP[K], any> | SP[K] }
    ): IModelType<S & Snapshot<SP>, T & TP>
    // props<P>(props: IModelProperties<P>): IModelType<S & Snapshot<P>, T & P>
    views<V extends Object>(fn: (self: T & IStateTreeNode) => V): IModelType<S, T & V>
    actions<A extends { [name: string]: Function }>(
        fn: (self: T & IStateTreeNode) => A
    ): IModelType<S, T & A>
    volatile<TP>(fn: (self: T) => TP): IModelType<S, T & TP>
    extend<
        A extends { [name: string]: Function } = {},
        V extends Object = {},
        VS extends Object = {}
    >(
        fn: (self: T & IStateTreeNode) => { actions?: A; views?: V; state?: VS }
    ): IModelType<S, T & A & V & VS>
    preProcessSnapshot(fn: (snapshot: any) => S): IModelType<S, T>
    postProcessSnapshot(fn: (snapshot: any) => S): IModelType<S, T>
}

export type IModelProperties<T> = { [K in keyof T]: IType<any, T[K]> | T[K] }
export type IModelVolatileState<T> = { [K in keyof T]: ((self?: any) => T[K]) | T[K] }

export type Snapshot<T> = {
    [K in keyof T]?: Snapshot<T[K]> | any // Any because we cannot express conditional types yet, so this escape is needed for refs and such....
}

export function model<T = {}>(
=======
export function model<T extends ModelPropertiesDeclaration = {}>(
>>>>>>> 881e7d8e
    name: string,
    properties?: T
): IModelType<ModelPropertiesDeclarationToProperties<T>, {}>
export function model<T extends ModelPropertiesDeclaration = {}>(
    properties?: T
): IModelType<ModelPropertiesDeclarationToProperties<T>, {}>
/**
 * Creates a new model type by providing a name, properties, volatile state and actions.
 *
 * See the [model type](https://github.com/mobxjs/mobx-state-tree#creating-models) description or the [getting started](https://github.com/mobxjs/mobx-state-tree/blob/master/docs/getting-started.md#getting-started-1) tutorial.
 *
 * @export
 * @alias types.model
 */
export function model(...args: any[]): any {
    const name = typeof args[0] === "string" ? args.shift() : "AnonymousModel"
    const properties = args.shift() || {}
    return new ModelType({ name, properties })
}

export function compose<
    T1 extends ModelProperties,
    S1,
    T2 extends ModelProperties,
    S2,
    T3 extends ModelProperties,
    S3
>(
    t1: IModelType<T1, S1>,
    t2: IModelType<T2, S2>,
    t3?: IModelType<T3, S3>
): IModelType<T1 & T2 & T3, S1 & S2 & S3> // ...and so forth...
export function compose<
    T1 extends ModelProperties,
    S1,
    T2 extends ModelProperties,
    S2,
    T3 extends ModelProperties,
    S3
>(
    name: string,
    t1: IModelType<T1, S1>,
    t2: IModelType<T2, S2>,
    t3?: IModelType<T3, S3>
): IModelType<T1 & T2 & T3, S1 & S2 & S3> // ...and so forth...
/**
 * Composes a new model from one or more existing model types.
 * This method can be invoked in two forms:
 * Given 2 or more model types, the types are composed into a new Type.
 *
 * @export
 * @alias types.compose
 */
export function compose(...args: any[]): any {
    // TODO: just join the base type names if no name is provided
    const typeName: string = typeof args[0] === "string" ? args.shift() : "AnonymousModel"
    // check all parameters
    if (process.env.NODE_ENV !== "production") {
        args.forEach(type => {
            if (!isType(type)) fail("expected a mobx-state-tree type, got " + type + " instead")
        })
    }
    return (args as ModelType<any, any>[])
        .reduce((prev, cur) =>
            prev.cloneAndEnhance({
                name: prev.name + "_" + cur.name,
                properties: cur.properties,
                initializers: cur.initializers
            })
        )
        .named(typeName)
}

export function isObjectType(type: any): type is ModelType<any, any> {
    return isType(type) && (type.flags & TypeFlags.Object) > 0
}<|MERGE_RESOLUTION|>--- conflicted
+++ resolved
@@ -41,15 +41,12 @@
     freeze,
     addHiddenWritableProp,
     mobxShallow,
-<<<<<<< HEAD
     isStateTreeNode,
     OptionalValue,
     Union,
     IdentifierType,
-    IChildNodesMap
-=======
+    IChildNodesMap,
     IAnyType
->>>>>>> 881e7d8e
 } from "../../internal"
 
 const PRE_PROCESS_SNAPSHOT = "preProcessSnapshot"
@@ -154,6 +151,9 @@
     preProcessSnapshot<S0 = ModelCreationType<PROPS>>(
         fn: (snapshot: S0) => ModelCreationType<PROPS>
     ): IModelType<PROPS, OTHERS, S0>
+    postProcessSnapshot<S0 = ModelSnapshotType<PROPS>, S1 = ModelCreationType<PROPS>>(
+        fn: (snapshot: S0) => S1
+    ): IModelType<PROPS, OTHERS, S1>
 }
 
 function objectTypeToString(this: any) {
@@ -180,13 +180,8 @@
 
 function toPropertiesObject<T>(declaredProps: ModelPropertiesDeclaration): ModelProperties {
     // loop through properties and ensures that all items are types
-<<<<<<< HEAD
-    return Object.keys(properties).reduce(
+    return Object.keys(declaredProps).reduce(
         (props, key) => {
-=======
-    return Object.keys(declaredProps).reduce(
-        (properties, key) => {
->>>>>>> 881e7d8e
             // warn if user intended a HOOK
             if (key in HookNames)
                 return fail(
@@ -239,12 +234,8 @@
      */
     public identifierAttribute: string | undefined = undefined
     public readonly initializers: ((instance: any) => any)[]
-<<<<<<< HEAD
-    public readonly properties: { [K: string]: IType<any, any> }
-
-=======
-    public readonly properties: S = {} as S
->>>>>>> 881e7d8e
+    public readonly properties: { [K: string]: IAnyType }
+
     private preProcessor: (snapshot: any) => any | undefined
     private postProcessor: (snapshot: any) => any | undefined
     private optionalChildren: OptionalValuesMap | null = null
@@ -271,8 +262,9 @@
             if (propType instanceof IdentifierType) {
                 if (this.identifierAttribute)
                     fail(
-                        `Cannot define property '${propName}' as object identifier, property '${this
-                            .identifierAttribute}' is already defined as identifier property`
+                        `Cannot define property '${propName}' as object identifier, property '${
+                            this.identifierAttribute
+                        }' is already defined as identifier property`
                     )
                 this.identifierAttribute = propName
             } else if (propType instanceof OptionalValue) {
@@ -659,42 +651,7 @@
     }
 }
 
-<<<<<<< HEAD
-export interface IModelType<S, T> extends IComplexType<S, T & IStateTreeNode> {
-    readonly properties: { readonly [K: string]: IType<any, any> } // for reflection purposes
-    named(newName: string): IModelType<S, T>
-    props<SP, TP>(
-        props: { [K in keyof TP]: IType<any, TP[K]> | TP[K] } &
-            { [K in keyof SP]: IType<SP[K], any> | SP[K] }
-    ): IModelType<S & Snapshot<SP>, T & TP>
-    // props<P>(props: IModelProperties<P>): IModelType<S & Snapshot<P>, T & P>
-    views<V extends Object>(fn: (self: T & IStateTreeNode) => V): IModelType<S, T & V>
-    actions<A extends { [name: string]: Function }>(
-        fn: (self: T & IStateTreeNode) => A
-    ): IModelType<S, T & A>
-    volatile<TP>(fn: (self: T) => TP): IModelType<S, T & TP>
-    extend<
-        A extends { [name: string]: Function } = {},
-        V extends Object = {},
-        VS extends Object = {}
-    >(
-        fn: (self: T & IStateTreeNode) => { actions?: A; views?: V; state?: VS }
-    ): IModelType<S, T & A & V & VS>
-    preProcessSnapshot(fn: (snapshot: any) => S): IModelType<S, T>
-    postProcessSnapshot(fn: (snapshot: any) => S): IModelType<S, T>
-}
-
-export type IModelProperties<T> = { [K in keyof T]: IType<any, T[K]> | T[K] }
-export type IModelVolatileState<T> = { [K in keyof T]: ((self?: any) => T[K]) | T[K] }
-
-export type Snapshot<T> = {
-    [K in keyof T]?: Snapshot<T[K]> | any // Any because we cannot express conditional types yet, so this escape is needed for refs and such....
-}
-
-export function model<T = {}>(
-=======
 export function model<T extends ModelPropertiesDeclaration = {}>(
->>>>>>> 881e7d8e
     name: string,
     properties?: T
 ): IModelType<ModelPropertiesDeclarationToProperties<T>, {}>
