import {
    _getAdministration,
    _interceptReads,
    action,
    computed,
    extendObservable,
    getAtom,
    intercept,
    IObjectWillChange,
    isComputedProp,
    observable,
    observe,
    set
} from "mobx"
import {
    addHiddenFinalProp,
    addHiddenWritableProp,
    ArrayType,
    ComplexType,
    createActionInvoker,
    createNode,
    EMPTY_ARRAY,
    EMPTY_OBJECT,
    escapeJsonPath,
    ExtractIStateTreeNode,
    fail,
    flattenTypeErrors,
    freeze,
    getContextForPath,
    getPrimitiveFactoryFromValue,
    getStateTreeNode,
    IAnyStateTreeNode,
    IAnyType,
    IChildNodesMap,
    IComplexType,
    IContext,
    IJsonPatch,
    INode,
    isPlainObject,
    isPrimitive,
    isStateTreeNode,
    IStateTreeNode,
    isType,
    IType,
    IValidationResult,
    MapType,
    mobxShallow,
    ObjectNode,
    optional,
    OptionalValue,
<<<<<<< HEAD
    MapType,
    ArrayType,
    ExtractIStateTreeNode,
    IAnyStateTreeNode,
    ExtractT,
    ExtractS,
    ExtractC
=======
    typecheck,
    typeCheckFailure,
    TypeFlags
>>>>>>> eeb9da00
} from "../../internal"

const PRE_PROCESS_SNAPSHOT = "preProcessSnapshot"
const POST_PROCESS_SNAPSHOT = "postProcessSnapshot"

export enum HookNames {
    afterCreate = "afterCreate",
    afterAttach = "afterAttach",
    beforeDetach = "beforeDetach",
    beforeDestroy = "beforeDestroy"
}

export interface ModelProperties {
    [key: string]: IAnyType
}

export type ModelPrimitive = string | number | boolean | Date

export interface ModelPropertiesDeclaration {
    [key: string]: ModelPrimitive | IAnyType
}

/**
 * Unmaps syntax property declarations to a map of { propName: IType }
 */
export type ModelPropertiesDeclarationToProperties<T extends ModelPropertiesDeclaration> = {
    [K in keyof T]: T[K] extends string
        ? IType<string | undefined, string, string> & { flags: TypeFlags.Optional }
        : T[K] extends number
            ? IType<number | undefined, number, number> & { flags: TypeFlags.Optional }
            : T[K] extends boolean
                ? IType<boolean | undefined, boolean, boolean> & { flags: TypeFlags.Optional }
                : T[K] extends Date
                    ? IType<number | Date | undefined, number, Date> & {
                          flags: TypeFlags.Optional
                      }
                    : T[K] extends IAnyType ? T[K] : never
}

export interface OptionalPropertyTypes {
    flags: TypeFlags.Optional
}

export type RequiredPropNames<T> = {
    [K in keyof T]: T[K] extends OptionalPropertyTypes ? never : K
}[keyof T]
export type OptionalPropNames<T> = {
    [K in keyof T]: T[K] extends OptionalPropertyTypes ? K : never
}[keyof T]

export type RequiredProps<T> = Pick<T, RequiredPropNames<T>>
export type OptionalProps<T> = Pick<T, OptionalPropNames<T>>

/**
 * Maps property types to the snapshot, including omitted optional attributes
 */
export type ModelCreationType<T extends ModelPropertiesDeclarationToProperties<any>> = {
    [K in keyof RequiredProps<T>]: T[K] extends IType<infer C, any, any> ? C : never
} &
    { [K in keyof OptionalProps<T>]?: T[K] extends IType<infer C, any, any> ? C : never }

export type ModelSnapshotType<T extends ModelPropertiesDeclarationToProperties<any>> = {
    [K in keyof T]: T[K] extends IType<any, infer S, any> ? S : never
}

export type ModelInstanceType<T extends ModelPropertiesDeclarationToProperties<any>, O, C, S> = {
    [K in keyof T]: T[K] extends IType<infer TC, infer TS, infer TM>
        ? ExtractIStateTreeNode<TC, TS, TM>
        : never
} &
    O &
    IStateTreeNode<C, S>

export interface ModelActions {
    [key: string]: Function
}

export interface IModelType<
    PROPS extends ModelProperties,
    OTHERS,
    C = ModelCreationType<PROPS>,
    S = ModelSnapshotType<PROPS>,
    T = ModelInstanceType<PROPS, OTHERS, C, S>
> extends IComplexType<C, S, T> {
    readonly properties: PROPS
    named(newName: string): this
    props<PROPS2 extends ModelPropertiesDeclaration>(
        props: PROPS2
    ): IModelType<PROPS & ModelPropertiesDeclarationToProperties<PROPS2>, OTHERS>
    views<V extends Object>(
        fn: (self: ModelInstanceType<PROPS, OTHERS, C, S>) => V
    ): IModelType<PROPS, OTHERS & V>
    actions<A extends ModelActions>(
        fn: (self: ModelInstanceType<PROPS, OTHERS, C, S>) => A
    ): IModelType<PROPS, OTHERS & A>
    volatile<TP extends object>(
        fn: (self: ModelInstanceType<PROPS, OTHERS, C, S>) => TP
    ): IModelType<PROPS, OTHERS & TP>
    extend<A extends ModelActions = {}, V extends Object = {}, VS extends Object = {}>(
        fn: (self: ModelInstanceType<PROPS, OTHERS, C, S>) => { actions?: A; views?: V; state?: VS }
    ): IModelType<PROPS, OTHERS & A & V & VS>
    preProcessSnapshot<S0 = ModelCreationType<PROPS>>(
        fn: (snapshot: S0) => ModelCreationType<PROPS>
    ): IModelType<PROPS, OTHERS, S0>
    postProcessSnapshot<S1 = ModelCreationType<PROPS>>(
        fn: (snapshot: ModelSnapshotType<PROPS>) => S1
    ): IModelType<PROPS, OTHERS, S1>
}

export type IAnyModelType = IModelType<any, any, any, any, any>

export type ExtractProps<T extends IAnyModelType> = T extends IModelType<infer P, any> ? P : never
export type ExtractOthers<T extends IAnyModelType> = T extends IModelType<any, infer O> ? O : never

function objectTypeToString(this: any) {
    return getStateTreeNode(this).toString()
}

export interface ModelTypeConfig {
    name?: string
    properties?: ModelProperties
    initializers?: ReadonlyArray<((instance: any) => any)>
    preProcessor?: (snapshot: any) => any
    postProcessor?: (snapshot: any) => any
}

const defaultObjectOptions = {
    name: "AnonymousModel",
    properties: {},
    initializers: EMPTY_ARRAY
}

function toPropertiesObject<T>(declaredProps: ModelPropertiesDeclaration): ModelProperties {
    // loop through properties and ensures that all items are types
    return Object.keys(declaredProps).reduce(
        (props, key) => {
            // warn if user intended a HOOK
            if (key in HookNames)
                return fail(
                    `Hook '${key}' was defined as property. Hooks should be defined as part of the actions`
                )

            // the user intended to use a view
            const descriptor = Object.getOwnPropertyDescriptor(props, key)!
            if ("get" in descriptor) {
                fail("Getters are not supported as properties. Please use views instead")
            }
            // undefined and null are not valid
            const value = descriptor.value
            if (value === null || value === undefined) {
                fail(
                    "The default value of an attribute cannot be null or undefined as the type cannot be inferred. Did you mean `types.maybe(someType)`?"
                )
                // its a primitive, convert to its type
            } else if (isPrimitive(value)) {
                return Object.assign({}, props, {
                    [key]: optional(getPrimitiveFactoryFromValue(value), value)
                })
                // map defaults to empty object automatically for models
            } else if (value instanceof MapType) {
                return Object.assign({}, props, {
                    [key]: optional(value, {})
                })
            } else if (value instanceof ArrayType) {
                return Object.assign({}, props, { [key]: optional(value, []) })
                // its already a type
            } else if (isType(value)) {
                return props
                // its a function, maybe the user wanted a view?
            } else if (process.env.NODE_ENV !== "production" && typeof value === "function") {
                fail(
                    `Invalid type definition for property '${key}', it looks like you passed a function. Did you forget to invoke it, or did you intend to declare a view / action?`
                )
                // no other complex values
            } else if (process.env.NODE_ENV !== "production" && typeof value === "object") {
                fail(
                    `Invalid type definition for property '${key}', it looks like you passed an object. Try passing another model type or a types.frozen.`
                )
                // WTF did you pass in mate?
            } else {
                fail(
                    `Invalid type definition for property '${key}', cannot infer a type from a value like '${value}' (${typeof value})`
                )
            }
        },
        declaredProps as any
    )
}

export class ModelType<S extends ModelProperties, T> extends ComplexType<any, any, any>
    implements IModelType<S, T> {
    readonly flags = TypeFlags.Object
    shouldAttachNode = true

    /*
     * The original object definition
     */
    public readonly identifierAttribute: string | undefined
    public readonly initializers!: ((instance: any) => any)[]
    public readonly properties: any

    private preProcessor!: (snapshot: any) => any | undefined
    private postProcessor!: (snapshot: any) => any | undefined
    private readonly propertyNames: string[]

    constructor(opts: ModelTypeConfig) {
        super(opts.name || defaultObjectOptions.name)
        const name = opts.name || defaultObjectOptions.name
        // TODO: this test still needed?
        if (!/^\w[\w\d_]*$/.test(name)) fail(`Typename should be a valid identifier: ${name}`)
        Object.assign(this, defaultObjectOptions, opts)
        // ensures that any default value gets converted to its related type
        this.properties = toPropertiesObject(this.properties) as S
        freeze(this.properties) // make sure nobody messes with it
        this.propertyNames = Object.keys(this.properties)
        this.identifierAttribute = this._getIdentifierAttribute()
    }

    private _getIdentifierAttribute(): string | undefined {
        let identifierAttribute: string | undefined = undefined
        this.forAllProps((propName, propType) => {
            if (propType.flags & TypeFlags.Identifier) {
                if (identifierAttribute)
                    fail(
                        `Cannot define property '${propName}' as object identifier, property '${identifierAttribute}' is already defined as identifier property`
                    )
                identifierAttribute = propName
            }
        })
        return identifierAttribute
    }

    cloneAndEnhance(opts: ModelTypeConfig): ModelType<any, any> {
        return new ModelType({
            name: opts.name || this.name,
            properties: Object.assign({}, this.properties, opts.properties),
            initializers: this.initializers.concat((opts.initializers as any) || []),
            preProcessor: opts.preProcessor || this.preProcessor,
            postProcessor: opts.postProcessor || this.postProcessor
        })
    }

    actions(fn: (self: any) => any): any {
        const actionInitializer = (self: T) => {
            this.instantiateActions(self, fn(self))
            return self
        }
        return this.cloneAndEnhance({ initializers: [actionInitializer] })
    }

    instantiateActions(self: T, actions: any) {
        // check if return is correct
        if (!isPlainObject(actions))
            fail(`actions initializer should return a plain object containing actions`)
        // bind actions to the object created
        Object.keys(actions).forEach(name => {
            // warn if preprocessor was given
            if (name === PRE_PROCESS_SNAPSHOT)
                fail(
                    `Cannot define action '${PRE_PROCESS_SNAPSHOT}', it should be defined using 'type.preProcessSnapshot(fn)' instead`
                )
            // warn if postprocessor was given
            if (name === POST_PROCESS_SNAPSHOT)
                fail(
                    `Cannot define action '${POST_PROCESS_SNAPSHOT}', it should be defined using 'type.postProcessSnapshot(fn)' instead`
                )

            // apply hook composition
            let action2 = actions[name]
            let baseAction = (self as any)[name]
            if (name in HookNames && baseAction) {
                let specializedAction = action2
                action2 = function() {
                    baseAction.apply(null, arguments)
                    specializedAction.apply(null, arguments)
                }
            }
            // See #646, allow models to be mocked
            ;(process.env.NODE_ENV === "production" ? addHiddenFinalProp : addHiddenWritableProp)(
                self,
                name,
                createActionInvoker(self, name, action2)
            )
        })
    }

    named(name: string): this {
        return this.cloneAndEnhance({ name }) as this
    }

    props(properties: ModelPropertiesDeclaration): any {
        return this.cloneAndEnhance({ properties } as any)
    }

    volatile(fn: (self: any) => any): any {
        const stateInitializer = (self: T) => {
            this.instantiateVolatileState(self, fn(self))
            return self
        }
        return this.cloneAndEnhance({ initializers: [stateInitializer] })
    }

    instantiateVolatileState(self: T, state: Object) {
        // check views return
        if (!isPlainObject(state))
            fail(`volatile state initializer should return a plain object containing state`)
        set(self, state)
    }

    extend(fn: (self: any) => any): any {
        const initializer = (self: T) => {
            const { actions, views, state, ...rest } = fn(self)
            for (let key in rest)
                fail(
                    `The \`extend\` function should return an object with a subset of the fields 'actions', 'views' and 'state'. Found invalid key '${key}'`
                )
            if (state) this.instantiateVolatileState(self, state)
            if (views) this.instantiateViews(self, views)
            if (actions) this.instantiateActions(self, actions)
            return self
        }
        return this.cloneAndEnhance({ initializers: [initializer] })
    }

    views(fn: (self: any) => any): any {
        const viewInitializer = (self: T) => {
            this.instantiateViews(self, fn(self))
            return self
        }
        return this.cloneAndEnhance({ initializers: [viewInitializer] })
    }

    instantiateViews(self: T, views: Object) {
        // check views return
        if (!isPlainObject(views))
            fail(`views initializer should return a plain object containing views`)
        Object.keys(views).forEach(key => {
            // is this a computed property?
            const descriptor = Object.getOwnPropertyDescriptor(views, key)!
            const { value } = descriptor
            if ("get" in descriptor) {
                if (isComputedProp(self, key)) {
                    const computedValue = _getAdministration(self, key)
                    // TODO: mobx currently does not allow redefining computes yet, pending #1121
                    // FIXME: this binds to the internals of mobx!
                    computedValue.derivation = descriptor.get
                    computedValue.scope = self
                    if (descriptor.set)
                        computedValue.setter = action(
                            computedValue.name + "-setter",
                            descriptor.set
                        )
                } else {
                    // use internal api as shortcut
                    ;(computed as any)(self, key, descriptor, true)
                }
            } else if (typeof value === "function") {
                // this is a view function, merge as is!
                // See #646, allow models to be mocked
                ;(process.env.NODE_ENV === "production"
                    ? addHiddenFinalProp
                    : addHiddenWritableProp)(self, key, value)
            } else {
                fail(`A view member should either be a function or getter based property`)
            }
        })
    }

    preProcessSnapshot(preProcessor: (snapshot: any) => any): any {
        const currentPreprocessor = this.preProcessor
        if (!currentPreprocessor) return this.cloneAndEnhance({ preProcessor }) as this
        else
            return this.cloneAndEnhance({
                preProcessor: snapshot => currentPreprocessor(preProcessor(snapshot))
            }) as this
    }

    postProcessSnapshot(postProcessor: (snapshot: any) => any): any {
        const currentPostprocessor = this.postProcessor
        if (!currentPostprocessor) return this.cloneAndEnhance({ postProcessor })
        else
            return this.cloneAndEnhance({
                postProcessor: snapshot => postProcessor(currentPostprocessor(snapshot))
            })
    }

    instantiate(
        parent: ObjectNode | null,
        subpath: string,
        environment: any,
        snapshot: any
    ): INode {
        const initialValue = isStateTreeNode(snapshot)
            ? snapshot
            : this.applySnapshotPreProcessor(snapshot)
        return createNode(
            this,
            parent,
            subpath,
            environment,
            initialValue,
            this.createNewInstance,
            this.finalizeNewInstance
        )
        // Optimization: record all prop- view- and action names after first construction, and generate an optimal base class
        // that pre-reserves all these fields for fast object-member lookups
    }

    initializeChildNodes(objNode: ObjectNode, initialSnapshot: any = {}): IChildNodesMap {
        const type = objNode.type as ModelType<any, any>
        const result = {} as IChildNodesMap
        type.forAllProps((name, childType) => {
            result[name] = childType.instantiate(
                objNode,
                name,
                objNode._environment,
                initialSnapshot[name]
            )
        })
        return result
    }

    createNewInstance() {
        const instance = observable.object(EMPTY_OBJECT, EMPTY_OBJECT, mobxShallow)
        addHiddenFinalProp(instance, "toString", objectTypeToString)
        return instance as Object
    }

    finalizeNewInstance(node: INode, childNodes: IChildNodesMap) {
        const objNode = node as ObjectNode
        const type = objNode.type as ModelType<any, any>
        const instance = objNode.storedValue as IAnyStateTreeNode

        extendObservable(instance, childNodes, EMPTY_OBJECT, mobxShallow)
        type.forAllProps(name => {
            _interceptReads(instance, name, objNode.unbox)
        })

        type.initializers.reduce((self, fn) => fn(self), instance)
        intercept(instance, type.willChange)
        observe(instance, type.didChange)
    }

    willChange(change: any): IObjectWillChange | null {
        const node = getStateTreeNode(change.object)
        node.assertWritable()
        const type = (node.type as ModelType<any, any>).properties[change.name]
        // only properties are typed, state are stored as-is references
        if (type) {
            typecheck(type, change.newValue)
            change.newValue = type.reconcile(node.getChildNode(change.name), change.newValue)
        }
        return change
    }

    didChange(change: any) {
        const node = getStateTreeNode(change.object)
        const type = (node.type as ModelType<any, any>).properties[change.name]
        if (!type) {
            // don't emit patches for volatile state
            return
        }
        const oldValue = change.oldValue ? change.oldValue.snapshot : undefined
        node.emitPatch(
            {
                op: "replace",
                path: escapeJsonPath(change.name),
                value: change.newValue.snapshot,
                oldValue
            },
            node
        )
    }

    getChildren(node: ObjectNode): INode[] {
        const res: INode[] = []
        this.forAllProps((name, type) => {
            res.push(this.getChildNode(node, name))
        })
        return res
    }

    getChildNode(node: ObjectNode, key: string): INode {
        if (!(key in this.properties)) return fail("Not a value property: " + key)
        const childNode = _getAdministration(node.storedValue, key).value // TODO: blegh!
        if (!childNode) return fail("Node not available for property " + key)
        return childNode
    }

    getValue(node: ObjectNode): any {
        return node.storedValue
    }

    getSnapshot(node: ObjectNode, applyPostProcess = true): any {
        const res = {} as any
        this.forAllProps((name, type) => {
            // TODO: FIXME, make sure the observable ref is used!
            ;(getAtom(node.storedValue, name) as any).reportObserved()
            res[name] = this.getChildNode(node, name).snapshot
        })
        if (applyPostProcess) {
            return this.applySnapshotPostProcessor(res)
        }
        return res
    }

    processInitialSnapshot(childNodes: IChildNodesMap, snapshot: any): any {
        const processed = {} as any
        Object.keys(childNodes).forEach(key => {
            processed[key] = childNodes[key].getSnapshot()
        })
        return this.applySnapshotPostProcessor(this.applyOptionalValuesToSnapshot(processed))
    }

    applyPatchLocally(node: ObjectNode, subpath: string, patch: IJsonPatch): void {
        if (!(patch.op === "replace" || patch.op === "add"))
            fail(`object does not support operation ${patch.op}`)
        node.storedValue[subpath] = patch.value
    }

    @action
    applySnapshot(node: ObjectNode, snapshot: any): void {
        const s = this.applySnapshotPreProcessor(snapshot)
        typecheck(this, s)
        this.forAllProps((name, type) => {
            node.storedValue[name] = s[name]
        })
    }

    applySnapshotPreProcessor(snapshot: any) {
        const processor = this.preProcessor
        return processor ? processor.call(null, snapshot) : snapshot
    }

    applyOptionalValuesToSnapshot(snapshot: any) {
        if (snapshot) {
            snapshot = Object.assign({}, snapshot)
            this.forAllProps((name, type) => {
<<<<<<< HEAD
                if (!(name in processed)) {
                    const optional2 = tryGetOptional(type)
                    if (optional2) {
                        processed[name] = optional2.getDefaultValueSnapshot()
=======
                if (!(name in snapshot)) {
                    const optional = tryGetOptional(type)
                    if (optional) {
                        snapshot[name] = optional.getDefaultValueSnapshot()
>>>>>>> eeb9da00
                    }
                }
            })
        }
        return snapshot
    }

    applySnapshotPostProcessor(snapshot: any) {
        const postProcessor = this.postProcessor
        if (postProcessor) return postProcessor.call(null, snapshot)
        return snapshot
    }

    getChildType(key: string): IAnyType {
        return this.properties[key]
    }

    isValidSnapshot(value: any, context: IContext): IValidationResult {
        let snapshot = this.applySnapshotPreProcessor(value)

        if (!isPlainObject(snapshot)) {
            return typeCheckFailure(context, snapshot, "Value is not a plain object")
        }

        return flattenTypeErrors(
            this.propertyNames.map(key =>
                this.properties[key].validate(
                    snapshot[key],
                    getContextForPath(context, key, this.properties[key])
                )
            )
        )
    }

    private forAllProps(fn: (name: string, type: IAnyType) => void) {
        this.propertyNames.forEach(key => fn(key, this.properties[key]))
    }

    describe() {
        // optimization: cache
        return (
            "{ " +
            this.propertyNames.map(key => key + ": " + this.properties[key].describe()).join("; ") +
            " }"
        )
    }

    getDefaultSnapshot(): any {
        return {}
    }

    removeChild(node: ObjectNode, subpath: string) {
        node.storedValue[subpath] = null
    }
}

export function model<T extends ModelPropertiesDeclaration = {}>(
    name: string,
    properties?: T
): IModelType<ModelPropertiesDeclarationToProperties<T>, {}>
export function model<T extends ModelPropertiesDeclaration = {}>(
    properties?: T
): IModelType<ModelPropertiesDeclarationToProperties<T>, {}>
/**
 * Creates a new model type by providing a name, properties, volatile state and actions.
 *
 * See the [model type](https://github.com/mobxjs/mobx-state-tree#creating-models) description or the [getting started](https://github.com/mobxjs/mobx-state-tree/blob/master/docs/getting-started.md#getting-started-1) tutorial.
 *
 * @export
 * @alias types.model
 */
export function model(...args: any[]): any {
    const name = typeof args[0] === "string" ? args.shift() : "AnonymousModel"
    const properties = args.shift() || {}
    return new ModelType({ name, properties })
}

export type ComposeProps<T extends IAnyModelType[]> = ExtractProps<T[0]> &
    ExtractProps<T[1]> &
    ExtractProps<T[2]> &
    ExtractProps<T[3]> &
    ExtractProps<T[4]> &
    ExtractProps<T[5]> &
    ExtractProps<T[6]> &
    ExtractProps<T[7]> &
    ExtractProps<T[8]> &
    ExtractProps<T[9]>
export type ComposeOthers<T extends IAnyModelType[]> = ExtractOthers<T[0]> &
    ExtractOthers<T[1]> &
    ExtractOthers<T[2]> &
    ExtractOthers<T[3]> &
    ExtractOthers<T[4]> &
    ExtractOthers<T[5]> &
    ExtractOthers<T[6]> &
    ExtractOthers<T[7]> &
    ExtractOthers<T[8]> &
    ExtractOthers<T[9]>
export type ComposeC<T extends IAnyModelType[]> = ExtractC<T[0]> &
    ExtractC<T[1]> &
    ExtractC<T[2]> &
    ExtractC<T[3]> &
    ExtractC<T[4]> &
    ExtractC<T[5]> &
    ExtractC<T[6]> &
    ExtractC<T[7]> &
    ExtractC<T[8]> &
    ExtractC<T[9]>
export type ComposeS<T extends IAnyModelType[]> = ExtractS<T[0]> &
    ExtractS<T[1]> &
    ExtractS<T[2]> &
    ExtractS<T[3]> &
    ExtractS<T[4]> &
    ExtractS<T[5]> &
    ExtractS<T[6]> &
    ExtractS<T[7]> &
    ExtractS<T[8]> &
    ExtractS<T[9]>
export type ComposeT<T extends IAnyModelType[]> = ExtractT<T[0]> &
    ExtractT<T[1]> &
    ExtractT<T[2]> &
    ExtractT<T[3]> &
    ExtractT<T[4]> &
    ExtractT<T[5]> &
    ExtractT<T[6]> &
    ExtractT<T[7]> &
    ExtractT<T[8]> &
    ExtractT<T[9]>

export function compose<Types extends IAnyModelType[]>(
    name: string,
    ...types: Types
): IModelType<
    ComposeProps<Types>,
    ComposeOthers<Types>,
    ComposeC<Types>,
    ComposeS<Types>,
    ComposeT<Types>
>
export function compose<Types extends IAnyModelType[]>(
    ...types: Types
): IModelType<
    ComposeProps<Types>,
    ComposeOthers<Types>,
    ComposeC<Types>,
    ComposeS<Types>,
    ComposeT<Types>
>
/**
 * Composes a new model from one or more existing model types.
 * This method can be invoked in two forms:
 * Given 2 or more model types, the types are composed into a new Type.
 * Given first parameter as a string and 2 or more model types,
 * the types are composed into a new Type with the given name
 *
 * @export
 * @alias types.compose
 */
export function compose(...args: any[]): any {
    // TODO: just join the base type names if no name is provided
    const typeName: string = typeof args[0] === "string" ? args.shift() : "AnonymousModel"
    // check all parameters
    if (process.env.NODE_ENV !== "production") {
        args.forEach(type => {
            if (!isType(type)) fail("expected a mobx-state-tree type, got " + type + " instead")
        })
    }
    return (args as ModelType<any, any>[])
        .reduce((prev, cur) =>
            prev.cloneAndEnhance({
                name: prev.name + "_" + cur.name,
                properties: cur.properties,
                initializers: cur.initializers
            })
        )
        .named(typeName)
}

export function isModelType<IT extends IModelType<any, any>>(type: IT): type is IT {
    return isType(type) && (type.flags & TypeFlags.Object) > 0
}

function tryGetOptional(type: any): OptionalValue<any, any, any> | undefined {
    if (!type) return undefined
    // we need to check for type.types since an optional union doesn't have direct subtypes
    if (type.flags & TypeFlags.Union && type.types) return type.types.find(tryGetOptional)
    if (type.flags & TypeFlags.Late && type.getSubType && type.getSubType(false))
        return tryGetOptional(type.subType)
    if (type.flags & TypeFlags.Optional) return type
    return undefined
}<|MERGE_RESOLUTION|>--- conflicted
+++ resolved
@@ -43,24 +43,17 @@
     isType,
     IType,
     IValidationResult,
-    MapType,
     mobxShallow,
     ObjectNode,
     optional,
     OptionalValue,
-<<<<<<< HEAD
     MapType,
-    ArrayType,
-    ExtractIStateTreeNode,
-    IAnyStateTreeNode,
     ExtractT,
     ExtractS,
-    ExtractC
-=======
+    ExtractC,
     typecheck,
     typeCheckFailure,
     TypeFlags
->>>>>>> eeb9da00
 } from "../../internal"
 
 const PRE_PROCESS_SNAPSHOT = "preProcessSnapshot"
@@ -599,17 +592,10 @@
         if (snapshot) {
             snapshot = Object.assign({}, snapshot)
             this.forAllProps((name, type) => {
-<<<<<<< HEAD
-                if (!(name in processed)) {
+                if (!(name in snapshot)) {
                     const optional2 = tryGetOptional(type)
                     if (optional2) {
-                        processed[name] = optional2.getDefaultValueSnapshot()
-=======
-                if (!(name in snapshot)) {
-                    const optional = tryGetOptional(type)
-                    if (optional) {
-                        snapshot[name] = optional.getDefaultValueSnapshot()
->>>>>>> eeb9da00
+                        snapshot[name] = optional2.getDefaultValueSnapshot()
                     }
                 }
             })
