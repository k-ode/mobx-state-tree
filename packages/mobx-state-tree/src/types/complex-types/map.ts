import {
    ObservableMap,
    IMapWillChange,
    action,
    intercept,
    observe,
    values,
    observable,
    _interceptReads,
    IMapDidChange,
    IKeyValueMap
} from "mobx"
import {
    getStateTreeNode,
    escapeJsonPath,
    IJsonPatch,
    INode,
    createNode,
    isStateTreeNode,
    IStateTreeNode,
    IType,
    IComplexType,
    ComplexType,
    TypeFlags,
    IContext,
    IValidationResult,
    typeCheckFailure,
    flattenTypeErrors,
    getContextForPath,
    typecheck,
    addHiddenFinalProp,
    fail,
    isMutable,
    isPlainObject,
    isType,
    ObjectNode,
    mobxShallow,
    IChildNodesMap,
    ModelType,
    OptionalValue,
    Union,
    Late,
    IAnyType
} from "../../internal"

export interface IExtendedObservableMap<T> extends ObservableMap<string, T> {
    put(value: T | any): T | any // downtype to any, again, because we cannot type the snapshot, see
}

const needsIdentifierError = `Map.put can only be used to store complex values that have an identifier type attribute`

function put(this: ObservableMap<any, any>, value: any) {
    if (!!!value) fail(`Map.put cannot be used to set empty values`)
    if (isStateTreeNode(value)) {
        const node = getStateTreeNode(value)
        if (process.env.NODE_ENV !== "production") {
            if (!node.identifierAttribute) return fail(needsIdentifierError)
        }
        let key = "" + node.identifier
        this.set(key, node.value)
        return node.value
    } else if (!isMutable(value)) {
        return fail(`Map.put can only be used to store complex values`)
    } else {
<<<<<<< HEAD
        const mapType = getStateTreeNode(this as IStateTreeNode).type as MapType<any, any, any>
=======
        let key: string
        const mapType = getStateTreeNode(this as IStateTreeNode).type as MapType<any, any>
        if (mapType.identifierMode === MapIdentifierMode.NO) return fail(needsIdentifierError)
>>>>>>> 57d8a9d8
        if (mapType.identifierMode === MapIdentifierMode.YES) {
            key = "" + value[mapType.identifierAttribute!]
            this.set(key, value)
            return this.get(key)
        }
<<<<<<< HEAD
        return fail(needsIdentifierError)
    }
}

function tryCollectModelTypes(type: IAnyType, modelTypes: Array<ModelType<any, any>>): boolean {
    if (type instanceof ModelType) {
        modelTypes.push(type)
    } else if (type instanceof OptionalValue) {
        if (!tryCollectModelTypes(type.type, modelTypes)) return false
    } else if (type instanceof Union) {
        for (let i = 0; i < type.types.length; i++) {
            const uType = type.types[i]
            if (!tryCollectModelTypes(uType, modelTypes)) return false
        }
    } else if (type instanceof Late) {
        try {
            tryCollectModelTypes(type.subType, modelTypes)
        } catch (e) {
            return false
        }
=======
        // we don't know the identifier attr yet, so we have to create the instance already to be able to determine
        // luckily, needs to happen only once
        const node = getStateTreeNode(mapType.subType.create(value)) // FIXME: this will unecessarly first create and after that attach.
        if (!node.identifierAttribute) return fail(needsIdentifierError)
        key = "" + node.value[node.identifierAttribute]
        this.set(key, node.value)
        return node.value
>>>>>>> 57d8a9d8
    }
    return true
}

export enum MapIdentifierMode {
    UNKNOWN,
    YES,
    NO
}

export class MapType<C, S, T> extends ComplexType<
    IKeyValueMap<C>,
    IKeyValueMap<S>,
    IExtendedObservableMap<T>
> {
    shouldAttachNode = true
    subType: IAnyType
    identifierMode: MapIdentifierMode = MapIdentifierMode.UNKNOWN
    identifierAttribute: string | undefined = undefined
    readonly flags = TypeFlags.Map

    constructor(name: string, subType: IAnyType) {
        super(name)
        this.subType = subType
        this._determineIdentifierMode()
    }

    instantiate(parent: ObjectNode | null, subpath: string, environment: any, snapshot: S): INode {
        if (this.identifierMode === MapIdentifierMode.UNKNOWN) {
            this._determineIdentifierMode()
        }
        return createNode(
            this,
            parent,
            subpath,
            environment,
            snapshot,
            this.createNewInstance,
            this.finalizeNewInstance
        )
    }

    private _determineIdentifierMode() {
        const modelTypes = [] as Array<ModelType<any, any>>
        if (tryCollectModelTypes(this.subType, modelTypes)) {
            let identifierAttribute: string | undefined = undefined
            modelTypes.forEach(type => {
                if (type.identifierAttribute) {
                    if (identifierAttribute && identifierAttribute !== type.identifierAttribute) {
                        fail(
                            `The objects in a map should all have the same identifier attribute, expected '${identifierAttribute}', but child of type '${
                                type.name
                            }' declared attribute '${type.identifierAttribute}' as identifier`
                        )
                    }
                    identifierAttribute = type.identifierAttribute
                }
            })
            if (identifierAttribute) {
                this.identifierMode = MapIdentifierMode.YES
                this.identifierAttribute = identifierAttribute
            } else {
                this.identifierMode = MapIdentifierMode.NO
            }
        }
    }

    initializeChildNodes(objNode: ObjectNode, initialSnapshot: any = {}): IChildNodesMap {
        const subType = (objNode.type as MapType<any, any, any>).subType
        const environment = objNode._environment
        const result = {} as IChildNodesMap
        Object.keys(initialSnapshot).forEach(name => {
            result[name] = subType.instantiate(objNode, name, environment, initialSnapshot[name])
        })

        return result
    }

    describe() {
        return "Map<string, " + this.subType.describe() + ">"
    }

    createNewInstance(childNodes: IChildNodesMap) {
        const instance = observable.map(childNodes, mobxShallow)
        addHiddenFinalProp(instance, "put", put)
        return instance
    }

    finalizeNewInstance(node: INode) {
        const objNode = node as ObjectNode
        const type = objNode.type as MapType<any, any, any>
        const instance = objNode.storedValue as ObservableMap<any, any>
        _interceptReads(instance, objNode.unbox)
        intercept(instance, type.willChange)
        observe(instance, type.didChange)
    }

    getChildren(node: ObjectNode): ReadonlyArray<INode> {
        // return (node.storedValue as ObservableMap<any>).values()
        return values(node.storedValue as ObservableMap<any, any>)
    }

    getChildNode(node: ObjectNode, key: string): INode {
        const childNode = node.storedValue.get("" + key)
        if (!childNode) fail("Not a child " + key)
        return childNode
    }

    willChange(change: IMapWillChange<any, any>): IMapWillChange<any, any> | null {
        const node = getStateTreeNode(change.object as IStateTreeNode)
        const key = "" + change.name
        node.assertWritable()
        const mapType = node.type as MapType<any, any, any>
        const subType = mapType.subType

        switch (change.type) {
            case "update":
                {
                    const { newValue } = change
                    const oldValue = change.object.get(key)
                    if (newValue === oldValue) return null
                    typecheck(subType, newValue)
                    change.newValue = subType.reconcile(node.getChildNode(key), change.newValue)
                    mapType.processIdentifier(key, change.newValue as INode)
                }
                break
            case "add":
                {
                    typecheck(subType, change.newValue)
                    change.newValue = subType.instantiate(node, key, undefined, change.newValue)
                    mapType.processIdentifier(key, change.newValue as INode)
                }
                break
        }
        return change
    }

    private processIdentifier(expected: string, node: INode) {
        if (this.identifierMode === MapIdentifierMode.YES && node instanceof ObjectNode) {
            const identifier = "" + node.identifier! // 'cause snapshots always have their identifiers as strings. blegh..
            if (identifier !== expected)
                fail(
<<<<<<< HEAD
                    `A map of objects containing an identifier should always store the object under their own identifier. Trying to store key '${identifier}', but expected: '${expected}'`
=======
                    `The objects in a map should all have the same identifier attribute, expected '${
                        this.identifierAttribute
                    }', but child of type '${node.type.name}' declared attribute '${
                        node.identifierAttribute
                    }' as identifier`
>>>>>>> 57d8a9d8
                )
        }
    }

    getValue(node: ObjectNode): any {
        return node.storedValue
    }

    getSnapshot(node: ObjectNode): IKeyValueMap<S> {
        const res: any = {}
        node.getChildren().forEach(childNode => {
            res[childNode.subpath] = childNode.snapshot
        })
        return res
    }

    didChange(change: IMapDidChange<any, any>): void {
        const node = getStateTreeNode(change.object as IStateTreeNode)
        switch (change.type) {
            case "update":
                return void node.emitPatch(
                    {
                        op: "replace",
                        path: escapeJsonPath(change.name),
                        value: change.newValue.snapshot,
                        oldValue: change.oldValue ? change.oldValue.snapshot : undefined
                    },
                    node
                )
            case "add":
                return void node.emitPatch(
                    {
                        op: "add",
                        path: escapeJsonPath(change.name),
                        value: change.newValue.snapshot,
                        oldValue: undefined
                    },
                    node
                )
            case "delete":
                // a node got deleted, get the old snapshot and make the node die
                const oldSnapshot = change.oldValue.snapshot
                change.oldValue.die()
                // emit the patch
                return void node.emitPatch(
                    { op: "remove", path: escapeJsonPath(change.name), oldValue: oldSnapshot },
                    node
                )
        }
    }

    applyPatchLocally(node: ObjectNode, subpath: string, patch: IJsonPatch): void {
        const target = node.storedValue as ObservableMap<any, any>
        switch (patch.op) {
            case "add":
            case "replace":
                target.set(subpath, patch.value)
                break
            case "remove":
                target.delete(subpath)
                break
        }
    }

    @action
    applySnapshot(node: ObjectNode, snapshot: any): void {
        typecheck(this, snapshot)
        const target = node.storedValue as ObservableMap<any, any>
        const currentKeys: { [key: string]: boolean } = {}
        Array.from(target.keys()).forEach(key => {
            currentKeys[key] = false
        })
        // Don't use target.replace, as it will throw all existing items first
        for (let key in snapshot) {
            target.set("" + key, snapshot[key])
            currentKeys["" + key] = true
        }
        Object.keys(currentKeys).forEach(key => {
            if (currentKeys[key] === false) target.delete(key)
        })
    }

    getChildType(key: string): IAnyType {
        return this.subType
    }

    isValidSnapshot(value: any, context: IContext): IValidationResult {
        if (!isPlainObject(value)) {
            return typeCheckFailure(context, value, "Value is not a plain object")
        }

        return flattenTypeErrors(
            Object.keys(value).map(path =>
                this.subType.validate(value[path], getContextForPath(context, path, this.subType))
            )
        )
    }

    getDefaultSnapshot() {
        return {}
    }

    removeChild(node: ObjectNode, subpath: string) {
        ;(node.storedValue as ObservableMap<any, any>).delete(subpath)
    }
}

export function map<C, S, T>(
    subtype: IType<C, S, T>
): IComplexType<IKeyValueMap<C>, IKeyValueMap<S>, IExtendedObservableMap<T>>
/**
 * Creates a key based collection type who's children are all of a uniform declared type.
 * If the type stored in a map has an identifier, it is mandatory to store the child under that identifier in the map.
 *
 * This type will always produce [observable maps](https://mobx.js.org/refguide/map.html)
 *
 * @example
 * const Todo = types.model({
 *   id: types.identifier(types.number),
 *   task: types.string
 * })
 *
 * const TodoStore = types.model({
 *   todos: types.map(Todo)
 * })
 *
 * const s = TodoStore.create({ todos: {} })
 * unprotect(s)
 * s.todos.set(17, { task: "Grab coffee", id: 17 })
 * s.todos.put({ task: "Grab cookie", id: 18 }) // put will infer key from the identifier
 * console.log(s.todos.get(17).task) // prints: "Grab coffee"
 *
 * @export
 * @alias types.map
 * @param {IType<S, T>} subtype
 * @returns {IComplexType<S[], IObservableArray<T>>}
 */
export function map<C, S, T>(
    subtype: IType<C, S, T>
): IComplexType<IKeyValueMap<C>, IKeyValueMap<S>, IExtendedObservableMap<T>> {
    return new MapType<C, S, T>(`map<string, ${subtype.name}>`, subtype)
}

export function isMapType<C, S, T>(
    type: any
): type is IComplexType<IKeyValueMap<C>, IKeyValueMap<S>, IExtendedObservableMap<T>> {
    return isType(type) && (type.flags & TypeFlags.Map) > 0
}<|MERGE_RESOLUTION|>--- conflicted
+++ resolved
@@ -62,19 +62,14 @@
     } else if (!isMutable(value)) {
         return fail(`Map.put can only be used to store complex values`)
     } else {
-<<<<<<< HEAD
+        let key: string
         const mapType = getStateTreeNode(this as IStateTreeNode).type as MapType<any, any, any>
-=======
-        let key: string
-        const mapType = getStateTreeNode(this as IStateTreeNode).type as MapType<any, any>
         if (mapType.identifierMode === MapIdentifierMode.NO) return fail(needsIdentifierError)
->>>>>>> 57d8a9d8
         if (mapType.identifierMode === MapIdentifierMode.YES) {
             key = "" + value[mapType.identifierAttribute!]
             this.set(key, value)
             return this.get(key)
         }
-<<<<<<< HEAD
         return fail(needsIdentifierError)
     }
 }
@@ -95,15 +90,6 @@
         } catch (e) {
             return false
         }
-=======
-        // we don't know the identifier attr yet, so we have to create the instance already to be able to determine
-        // luckily, needs to happen only once
-        const node = getStateTreeNode(mapType.subType.create(value)) // FIXME: this will unecessarly first create and after that attach.
-        if (!node.identifierAttribute) return fail(needsIdentifierError)
-        key = "" + node.value[node.identifierAttribute]
-        this.set(key, node.value)
-        return node.value
->>>>>>> 57d8a9d8
     }
     return true
 }
@@ -154,9 +140,7 @@
                 if (type.identifierAttribute) {
                     if (identifierAttribute && identifierAttribute !== type.identifierAttribute) {
                         fail(
-                            `The objects in a map should all have the same identifier attribute, expected '${identifierAttribute}', but child of type '${
-                                type.name
-                            }' declared attribute '${type.identifierAttribute}' as identifier`
+                            `The objects in a map should all have the same identifier attribute, expected '${identifierAttribute}', but child of type '${type.name}' declared attribute '${type.identifierAttribute}' as identifier`
                         )
                     }
                     identifierAttribute = type.identifierAttribute
@@ -246,15 +230,7 @@
             const identifier = "" + node.identifier! // 'cause snapshots always have their identifiers as strings. blegh..
             if (identifier !== expected)
                 fail(
-<<<<<<< HEAD
                     `A map of objects containing an identifier should always store the object under their own identifier. Trying to store key '${identifier}', but expected: '${expected}'`
-=======
-                    `The objects in a map should all have the same identifier attribute, expected '${
-                        this.identifierAttribute
-                    }', but child of type '${node.type.name}' declared attribute '${
-                        node.identifierAttribute
-                    }' as identifier`
->>>>>>> 57d8a9d8
                 )
         }
     }
