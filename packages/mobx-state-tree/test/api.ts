import * as mst from "../src"
import { readFileSync } from "fs"
const METHODS = [
    "addDisposer",
    "addMiddleware",
    "applyAction",
    "applyPatch",
    "applySnapshot",
    "createActionTrackingMiddleware",
    "clone",
    "decorate",
    "destroy",
    "detach",
    "escapeJsonPath",
    "flow",
    "getChildType",
    "getEnv",
    "getParent",
    "getPath",
    "getPathParts",
    "getRelativePath",
    "getRoot",
    "getIdentifier",
    "getSnapshot",
    "getType",
    "hasParent",
    "isAlive",
    "isProtected",
    "isRoot",
    "isStateTreeNode",
    "joinJsonPath",
    "onAction",
    "onPatch",
    "onSnapshot",
    "process",
    "protect",
    "recordActions",
    "recordPatches",
    "resolveIdentifier",
    "resolvePath",
    "splitJsonPath",
    "tryResolve",
    "typecheck",
    "types",
    "unescapeJsonPath",
    "unprotect",
    "walk",
    "getMembers"
]
const TYPES = [
    "Date",
    "array",
    "boolean",
    "compose",
    "custom",
    "frozen",
    "identifier",
    "late",
    "literal",
    "map",
    "maybe",
    "model",
    "null",
    "number",
    "optional",
    "reference",
    "refinement",
    "string",
    "undefined",
    "union",
    "enumeration"
]

test("correct api exposed", () => {
    console.dir(mst["IActionRecorder"])
    expect(
        Object.keys(mst)
            .sort()
            .filter(key => mst[key] !== undefined) // filter out interfaces
    ).toEqual(METHODS.sort())
})
test("correct types exposed", () => {
    expect(Object.keys(mst.types).sort()).toEqual(TYPES.sort())
})
test("all methods mentioned in readme.md", () => {
    const readme = readFileSync(__dirname + "/../../../README.md", "utf8")
    const missing = TYPES.map(type => "types." + type)
        .concat(METHODS)
        .filter(identifier => readme.indexOf("`" + identifier) === -1)
    expect(missing).toEqual([])
})
test("all methods mentioned in api.md", () => {
    const apimd = readFileSync(__dirname + "/../../../API.md", "utf8")
    const missing = TYPES.map(type => "types." + type)
        .concat(METHODS)
        .filter(identifier => apimd.indexOf("# " + identifier) === -1)
    expect(missing).toEqual([])
})

<<<<<<< HEAD
test("no deps", () => {
=======
test("no dependencies", () => {
>>>>>>> 1da62a50
    expect(JSON.parse(readFileSync(__dirname + "/../package.json", "utf8")).dependencies).toEqual(
        {}
    )
})<|MERGE_RESOLUTION|>--- conflicted
+++ resolved
@@ -97,11 +97,7 @@
     expect(missing).toEqual([])
 })
 
-<<<<<<< HEAD
-test("no deps", () => {
-=======
 test("no dependencies", () => {
->>>>>>> 1da62a50
     expect(JSON.parse(readFileSync(__dirname + "/../package.json", "utf8")).dependencies).toEqual(
         {}
     )
